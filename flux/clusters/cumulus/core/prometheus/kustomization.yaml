--- conflicted
+++ resolved
@@ -5,12 +5,8 @@
   - repository.yaml
   - release.yaml
   - oauth2-proxy.yaml
-<<<<<<< HEAD
-  - secrets-template.yaml
-=======
   - ingress.yaml
   - external-secret.yaml
->>>>>>> e25774ed
   - keycloak-client.yaml
   - servicemonitor-examples.yaml
   - prometheus-rules.yaml
