--- conflicted
+++ resolved
@@ -5,10 +5,6 @@
   - repository.yaml
   - release.yaml
   - oauth2-proxy.yaml
-<<<<<<< HEAD
-  - secrets-template.yaml
-=======
   - ingress.yaml
   - external-secret.yaml
->>>>>>> e25774ed
   - keycloak-client.yaml