apiVersion: kustomize.config.k8s.io/v1beta1
kind: Kustomization
resources:
  - namespace.yaml
  - repository.yaml
  - release.yaml
  - postgresql-cluster.yaml
  - redis-cluster.yaml
  - oauth2-proxy.yaml
<<<<<<< HEAD
  - secrets-template.yaml
=======
  - ingress.yaml
  - external-secrets.yaml
  # - secrets-template.yaml  # Replaced by external-secrets.yaml
>>>>>>> e25774ed
  - resource-quota.yaml
  - keycloak-client.yaml<|MERGE_RESOLUTION|>--- conflicted
+++ resolved
@@ -7,12 +7,8 @@
   - postgresql-cluster.yaml
   - redis-cluster.yaml
   - oauth2-proxy.yaml
-<<<<<<< HEAD
-  - secrets-template.yaml
-=======
   - ingress.yaml
   - external-secrets.yaml
   # - secrets-template.yaml  # Replaced by external-secrets.yaml
->>>>>>> e25774ed
   - resource-quota.yaml
   - keycloak-client.yaml