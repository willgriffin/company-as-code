apiVersion: kustomize.config.k8s.io/v1beta1
kind: Kustomization
namespace: keycloak
resources:
  - namespace.yaml
  - resource-quota.yaml
  - postgresql-cluster.yaml
  - keycloak-cr.yaml
  - realm-happyvertical.yaml
  - service.yaml
<<<<<<< HEAD
  - secrets.enc.yaml  # SOPS encrypted secrets
=======
  - ingress.yaml
  - external-secrets.yaml  # External Secrets Operator managed secrets
>>>>>>> e25774ed
<|MERGE_RESOLUTION|>--- conflicted
+++ resolved
@@ -8,9 +8,5 @@
   - keycloak-cr.yaml
   - realm-happyvertical.yaml
   - service.yaml
-<<<<<<< HEAD
-  - secrets.enc.yaml  # SOPS encrypted secrets
-=======
   - ingress.yaml
-  - external-secrets.yaml  # External Secrets Operator managed secrets
->>>>>>> e25774ed
+  - external-secrets.yaml  # External Secrets Operator managed secrets